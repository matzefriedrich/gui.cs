--- conflicted
+++ resolved
@@ -266,7 +266,7 @@
 			_numlock = new StatusItem (Key.CharMask, "Num", null);
 			_scrolllock = new StatusItem (Key.CharMask, "Scroll", null);
 
-			ConsoleDriver.ConsoleFont consoleFont = Application.Driver.GetFont ();
+			var consoleFont = Application.Driver.GetFont ();
 			StatusItem font = new StatusItem (Key.Unknown, $"Console driver does not support querying font.", null); ;
 			if (consoleFont != null) {
 				font = new StatusItem (Key.Unknown, $"Console Font: {consoleFont.FaceName}, {consoleFont.Weight}, {consoleFont.Size.Width}x{consoleFont.Size.Height}", null);
@@ -284,13 +284,6 @@
 						_runningScenario.RequestStop();
 					}
 				}),
-<<<<<<< HEAD
-=======
-				_capslock,
-				_numlock,
-				_scrolllock,
-				font
->>>>>>> da505a7c
 			});
 
 			SetColorScheme ();
