--- conflicted
+++ resolved
@@ -68,13 +68,8 @@
 			comboBox.SetSource (new List<string> () { gitString, "Со_хранить" });
 
 			Win.Add (comboBox);
-<<<<<<< HEAD
-			comboBox.Text = " ~  s  gui.cs   master ↑10";
+			comboBox.Text = gitString;
 #endif
-=======
-			comboBox.Text = gitString;
-
->>>>>>> c08439cf
 			label = new Label ("HexView:") { X = Pos.X (label), Y = Pos.Bottom (label) + 2 };
 			Win.Add (label);
 			var hexView = new HexView (new System.IO.MemoryStream (Encoding.ASCII.GetBytes (gitString + " Со_хранить"))) {
