--- conflicted
+++ resolved
@@ -439,17 +439,12 @@
 		/// <param name="message">The message.</param>
 		public FileDialog (ustring title, ustring prompt, ustring nameFieldLabel, ustring message) : base (title)//, Driver.Cols - 20, Driver.Rows - 5, null)
 		{
-<<<<<<< HEAD
 			this.message = new Label (message) { 
 				X = 1,
 				Y = 0,
 			};
 			Add (this.message);
-			var msgLines = Label.MeasureLines (message, Driver.Cols - 20);
-=======
-			this.message = new Label (Rect.Empty, "MESSAGE" + message);
 			var msgLines = TextFormatter.MaxLines (message, Driver.Cols - 20);
->>>>>>> 32095ef0
 
 			dirLabel = new Label ("Directory: ") {
 				X = 1,
