--- conflicted
+++ resolved
@@ -264,11 +264,7 @@
 			if (IsCurrentTop || this == Application.Top) {
 				if (NeedDisplay != null && !NeedDisplay.IsEmpty) {
 					Driver.SetAttribute (Colors.TopLevel.Normal);
-<<<<<<< HEAD
-					Clear (bounds);
-=======
 					Clear (Frame);
->>>>>>> 95de2ca9
 					Driver.SetAttribute (Colors.Base.Normal);
 				}
 				foreach (var view in Subviews) {
